--- conflicted
+++ resolved
@@ -17,110 +17,6 @@
 from tf_agents.networks import network
 from tf_agents.specs import tensor_spec
 from tf_agents.trajectories import time_step as ts
-<<<<<<< HEAD
-
-# --- CoordConv preprocessing layer ---
-class AddCoords(layers.Layer):
-    """
-    Adds two channels encoding the normalized x and y coordinates to the input tensor.
-    """
-    def call(self, x):
-        # x: [batch, H, W, C]
-        batch, h, w, _ = tf.unstack(tf.shape(x))
-        # create normalized coordinate grids in [-1,1]
-        xx = tf.linspace(-1.0, 1.0, w)
-        yy = tf.linspace(-1.0, 1.0, h)
-        xx = tf.tile(xx[tf.newaxis, tf.newaxis, :], [batch, h, 1])
-        yy = tf.tile(yy[tf.newaxis, :, tf.newaxis], [batch, 1, w])
-        xx = tf.expand_dims(xx, -1)
-        yy = tf.expand_dims(yy, -1)
-        return tf.concat([x, xx, yy], axis=-1)
-=======
->>>>>>> fd4f8b9f
-
-
-# ==================== FPN/CoordConv/Custom Actor & Critic ====================
-class CoordConv(layers.Layer):
-    def __init__(self, filters, kernel_size, strides=(1, 1), activation=None, **kwargs):
-        super().__init__(**kwargs)
-        self.addcoords = AddCoords()
-        self.conv = layers.Conv2D(filters, kernel_size, strides=strides, padding='same', activation=activation)
-    def call(self, x):
-        x = self.addcoords(x)
-        return self.conv(x)
-
-class FPNBlock(layers.Layer):
-    def __init__(self, filters, **kwargs):
-        super().__init__(**kwargs)
-        self.conv1 = layers.Conv2D(filters, 3, padding='same', activation='relu')
-        self.conv2 = layers.Conv2D(filters, 3, padding='same', activation='relu')
-    def call(self, x):
-        x = self.conv1(x)
-        x = self.conv2(x)
-        return x
-
-class FPNEncoder(layers.Layer):
-    def __init__(self, filters_list=(32, 64, 128), latent_dim=128, **kwargs):
-        super().__init__(**kwargs)
-        self.coordconv = CoordConv(filters_list[0], 3, activation='relu')
-        self.downs = []
-        for f in filters_list:
-            self.downs.append(FPNBlock(f))
-        self.pools = [layers.MaxPool2D() for _ in filters_list]
-        self.global_pool = layers.GlobalAveragePooling2D()
-        self.latent = layers.Dense(latent_dim, activation='relu')
-    def call(self, x):
-        x = self.coordconv(x)
-        for block, pool in zip(self.downs, self.pools):
-            x = block(x)
-            x = pool(x)
-        x = self.global_pool(x)
-        x = self.latent(x)
-        return x
-
-class CarveActorNetwork(network.Network):
-    def __init__(self, observation_spec, action_spec, name='CarveActorNetwork'):
-        super().__init__(input_tensor_spec=observation_spec, state_spec=(), name=name)
-        self._action_spec = action_spec
-        self.encoder = FPNEncoder(latent_dim=128)
-        self.fc1 = layers.Dense(128, activation='relu')
-        self.fc2 = layers.Dense(64, activation='relu')
-        # Output mean/logstd for each action dimension
-        self.mean = layers.Dense(action_spec.shape[0])
-        self.logstd = layers.Dense(action_spec.shape[0])
-    def call(self, observations, step_type=None, network_state=(), training=False):
-        x = tf.cast(observations, tf.float32)
-        x = self.encoder(x)
-        x = self.fc1(x)
-        x = self.fc2(x)
-        mean = self.mean(x)
-        logstd = self.logstd(x)
-        # Prevent extreme log-std values
-        logstd = tf.clip_by_value(logstd, -20.0, 2.0)
-        # Softplus for stable, positive scale
-        std = tf.nn.softplus(logstd) + 1e-6
-        # Build a Normal distribution for SAC (no sampling here)
-        dist = tfp.distributions.Normal(loc=mean, scale=std)
-        return dist, network_state
-
-class CarveCriticNetwork(network.Network):
-    def __init__(self, observation_spec, action_spec, name='CarveCriticNetwork'):
-        super().__init__(input_tensor_spec=(observation_spec, action_spec), state_spec=(), name=name)
-        self.encoder = FPNEncoder(latent_dim=128)
-        self.action_fc = layers.Dense(64, activation='relu')
-        self.concat_fc1 = layers.Dense(128, activation='relu')
-        self.concat_fc2 = layers.Dense(64, activation='relu')
-        self.q_out = layers.Dense(1)
-    def call(self, inputs, step_type=None, network_state=(), training=False):
-        obs, actions = inputs
-        obs = tf.cast(obs, tf.float32)
-        x = self.encoder(obs)
-        a = self.action_fc(actions)
-        x = tf.concat([x, a], axis=-1)
-        x = self.concat_fc1(x)
-        x = self.concat_fc2(x)
-        q = self.q_out(x)
-        return tf.squeeze(q, axis=-1), network_state
 
 from env import SandShapingEnv
 import matplotlib.pyplot as plt
@@ -133,19 +29,11 @@
 from matplotlib import colors
 from datetime import datetime
 
-<<<<<<< HEAD
-# --- FPN/UNet-based actor & critic networks ---
-import tensorflow_probability as tfp
-from tf_agents.networks import network
-
-class CoordConv(layers.Layer):
-=======
 # ==================== FPN/CoordConv/Custom Actor & Critic ====================
 class CoordConv(layers.Layer):
     def __init__(self, filters=32, kernel_size=1, **kwargs):
         super().__init__(**kwargs)
         self.conv = layers.Conv2D(filters, kernel_size, padding='same', activation='relu')
->>>>>>> fd4f8b9f
     def call(self, x):
         batch, h, w, _ = tf.unstack(tf.shape(x))
         xx = tf.linspace(-1.0, 1.0, w)
@@ -154,45 +42,6 @@
         yy = tf.tile(yy[tf.newaxis, :, tf.newaxis], [batch, 1, w])
         xx = tf.expand_dims(xx, -1)
         yy = tf.expand_dims(yy, -1)
-<<<<<<< HEAD
-        return tf.concat([x, xx, yy], axis=-1)
-
-class UNetEncoder(layers.Layer):
-    def __init__(self, input_shape, latent_channels=64, **kwargs):
-        super().__init__(**kwargs)
-        # Downsample
-        self.conv1 = layers.Conv2D(32,3,padding='same',activation='relu')
-        self.conv1b = layers.Conv2D(32,3,padding='same',activation='relu')
-        self.pool1  = layers.MaxPool2D()
-        self.conv2 = layers.Conv2D(64,3,padding='same',activation='relu')
-        self.conv2b = layers.Conv2D(64,3,padding='same',activation='relu')
-        self.pool2  = layers.MaxPool2D()
-        # Bottleneck
-        self.conv3 = layers.Conv2D(128,3,padding='same',activation='relu')
-        self.conv3b = layers.Conv2D(128,3,padding='same',activation='relu')
-        # Upsample
-        self.up1   = layers.UpSampling2D()
-        self.conv4 = layers.Conv2D(64,3,padding='same',activation='relu')
-        self.conv4b = layers.Conv2D(64,3,padding='same',activation='relu')
-        self.up2   = layers.UpSampling2D()
-        self.conv5 = layers.Conv2D(32,3,padding='same',activation='relu')
-        self.conv5b = layers.Conv2D(32,3,padding='same',activation='relu')
-
-    def call(self, x):
-        c1 = self.conv1(x); c1 = self.conv1b(c1)
-        p1 = self.pool1(c1)
-        c2 = self.conv2(p1); c2 = self.conv2b(c2)
-        p2 = self.pool2(c2)
-        b  = self.conv3(p2); b  = self.conv3b(b)
-        u1 = self.up1(b)
-        u1 = tf.concat([u1, c2], axis=-1)
-        c4 = self.conv4(u1); c4 = self.conv4b(c4)
-        u2 = self.up2(c4)
-        u2 = tf.concat([u2, c1], axis=-1)
-        c5 = self.conv5(u2); c5 = self.conv5b(c5)
-        return c5  # shape H×W×32
-
-=======
         coords = tf.concat([xx, yy], axis=-1)
         x = tf.concat([x, coords], axis=-1)
         return self.conv(x)
@@ -246,7 +95,6 @@
         x = self.global_pool(merged)
         return self.latent(x)
     
->>>>>>> fd4f8b9f
 class SpatialSoftmax(layers.Layer):
     def __init__(self, **kwargs):
         super().__init__(**kwargs)
@@ -267,60 +115,6 @@
         return exp  # [B,2]
 
 class CarveActorNetwork(network.Network):
-<<<<<<< HEAD
-    def __init__(self, obs_spec, action_spec, name='CarveActor', **kwargs):
-        super().__init__(input_tensor_spec=obs_spec, state_spec=(), name=name, **kwargs)
-        self._coord = CoordConv()
-        self._encoder = UNetEncoder(obs_spec.shape)
-        self._loc_logits = layers.Conv2D(1,1)
-        self._spatial_softmax = SpatialSoftmax()
-        self._depth_fc = layers.Dense(64, activation='relu')
-        self._depth_mu = layers.Dense(1)
-        self._depth_logstd = layers.Dense(1)
-
-    def call(self, observation, step_type=None, network_state=()):
-        x = tf.cast(observation, tf.float32)
-        x = self._coord(x)
-        features = self._encoder(x)  # [B,H,W,32]
-        logits = self._loc_logits(features)  # [B,H,W,1]
-        loc = self._spatial_softmax(logits)  # [B,2]
-        pooled = tf.reduce_mean(features, axis=[1,2])  # [B,32]
-        h = self._depth_fc(pooled)
-        mu = self._depth_mu(h)
-        logstd = self._depth_logstd(h)
-        std = tf.exp(logstd)
-        # Combine location and depth into a single vector distribution
-        loc_all = tf.concat([loc, mu], axis=-1)           # [B,3]
-        scale_xy = tf.fill(tf.shape(loc), 0.1)            # [B,2]
-        scale_all = tf.concat([scale_xy, std], axis=-1)   # [B,3]
-        dist = tfp.distributions.Independent(
-            tfp.distributions.Normal(loc=loc_all, scale=scale_all),
-            reinterpreted_batch_ndims=1)
-        return dist, network_state
-
-class CarveCriticNetwork(network.Network):
-    def __init__(self, obs_spec, action_spec, name='CarveCritic', **kwargs):
-        super().__init__(input_tensor_spec=(obs_spec, action_spec), state_spec=(), name=name, **kwargs)
-        self._coord = CoordConv()
-        self._encoder = UNetEncoder(obs_spec.shape)
-        self._action_proj = layers.Dense(32, activation='relu')
-        self._joint_fc = tf.keras.Sequential([
-            layers.Dense(256, activation='relu'),
-            layers.Dense(128, activation='relu'),
-            layers.Dense(1)
-        ])
-
-    def call(self, inputs, step_type=None, network_state=()):
-        obs, action = inputs
-        x = tf.cast(obs, tf.float32)
-        x = self._coord(x)
-        features = self._encoder(x)
-        pooled = tf.reduce_mean(features, axis=[1,2])  # [B,32]
-        a_proj = self._action_proj(action)              # [B,32]
-        joint = tf.concat([pooled, a_proj], axis=-1)
-        q = self._joint_fc(joint)                       # [B,1]
-        return tf.squeeze(q, -1), network_state
-=======
     def __init__(self, observation_spec, action_spec, name='CarveActorNetwork'):
         super().__init__(input_tensor_spec=observation_spec, state_spec=(), name=name)
         self._action_spec = action_spec
@@ -363,7 +157,6 @@
         x = self.concat_fc2(x)
         q = self.q_out(x)
         return tf.squeeze(q, axis=-1), network_state
->>>>>>> fd4f8b9f
 
 # --- Heuristic policy imports ---
 from tf_agents.policies import py_policy
