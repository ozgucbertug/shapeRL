--- conflicted
+++ resolved
@@ -1,228 +1,3 @@
-<<<<<<< HEAD
-import tensorflow as tf
-from tf_agents.environments import tf_py_environment
-from tf_agents.networks import actor_distribution_network
-from tf_agents.agents.ddpg.critic_network import CriticNetwork
-from tf_agents.agents.sac import sac_agent
-from tf_agents.replay_buffers import tf_uniform_replay_buffer
-from tf_agents.drivers.dynamic_step_driver import DynamicStepDriver
-from tf_agents.policies.policy_saver import PolicySaver
-from tf_agents.metrics import tf_metrics
-from tf_agents.utils.common import function, Checkpointer
-from tf_agents.environments import parallel_py_environment
-
-from env import SandShapingEnv
-import matplotlib.pyplot as plt
-import numpy as np
-import argparse
-from tqdm.auto import tqdm, trange
-
-# Add multiprocessing import
-from tf_agents.system import multiprocessing as tf_mp
-import os
-import json
-from pathlib import Path
-
-
-def sample_random_action(spec):
-    return np.random.uniform(low=spec.minimum,
-                             high=spec.maximum).astype(np.float32)
-
-
-def compute_avg_return(environment, policy, num_episodes=10):
-    """Run a fixed number of episodes in `environment` using `policy`
-    and return the *Python float* average return.
-    """
-    total_return = 0.0
-    for _ in range(num_episodes):
-        time_step = environment.reset()
-        episode_return = 0.0
-        while not time_step.is_last():
-            action = policy.action(time_step).action
-            time_step = environment.step(action)
-            # Cast to float to detach from TF / NumPy
-            episode_return += float(time_step.reward)
-        total_return += episode_return
-    return total_return / num_episodes
-
-
-def train(config_path='config.json'):
-    cfg_file = Path(config_path)
-    if cfg_file.exists():
-        with open(cfg_file, 'r') as f:
-            cfg = json.load(f)
-    else:
-        raise FileNotFoundError(f"Config file {cfg_file} not found.")
-
-    num_iterations = cfg["num_iterations"]
-    collect_steps_per_iteration = cfg["collect_steps_per_iteration"]
-    replay_buffer_capacity = cfg["replay_buffer_capacity"]
-    batch_size = cfg["batch_size"]
-    learning_rate = cfg["learning_rate"]
-    gamma = cfg["gamma"]
-    eval_interval = cfg["eval_interval"]
-    num_eval_episodes = cfg["num_eval_episodes"]
-    warmup_steps = cfg["warmup_steps"]
-    num_parallel_envs = cfg["num_parallel_envs"]
-
-    tf_mp.enable_interactive_mode()
-
-    def make_env():
-        return SandShapingEnv()
-    train_py_env = parallel_py_environment.ParallelPyEnvironment(
-        [make_env] * num_parallel_envs)
-    eval_py_env = SandShapingEnv()
-
-    vis_env = SandShapingEnv()
-    max_amp = vis_env._amplitude_range[1]
-
-    train_env = tf_py_environment.TFPyEnvironment(train_py_env)
-    eval_env = tf_py_environment.TFPyEnvironment(eval_py_env)
-
-    conv_layer_params = tuple(tuple(p) for p in cfg["conv_layer_params"])
-    fc_layer_params = tuple(cfg["fc_layer_params"])
-
-    observation_spec = train_env.observation_spec()
-    action_spec = train_env.action_spec()
-    actor_net = actor_distribution_network.ActorDistributionNetwork(
-        input_tensor_spec=observation_spec,
-        output_tensor_spec=action_spec,
-        conv_layer_params=conv_layer_params,
-        fc_layer_params=fc_layer_params
-    )
-    critic_net = CriticNetwork(
-        input_tensor_spec=(observation_spec, action_spec),
-        observation_conv_layer_params=conv_layer_params,
-        action_fc_layer_params=None,
-        joint_fc_layer_params=fc_layer_params,
-        name='critic_network'
-    )
-
-    global_step = tf.compat.v1.train.get_or_create_global_step()
-    tf_agent = sac_agent.SacAgent(
-        time_step_spec=train_env.time_step_spec(),
-        action_spec=action_spec,
-        actor_network=actor_net,
-        critic_network=critic_net,
-        actor_optimizer=tf.keras.optimizers.legacy.Adam(learning_rate),
-        critic_optimizer=tf.keras.optimizers.legacy.Adam(learning_rate),
-        alpha_optimizer=tf.keras.optimizers.legacy.Adam(learning_rate),
-        target_update_tau=cfg["target_update_tau"],
-        target_update_period=cfg["target_update_period"],
-        td_errors_loss_fn=tf.math.squared_difference,
-        gamma=gamma,
-        reward_scale_factor=cfg["reward_scale_factor"],
-        train_step_counter=global_step
-    )
-    tf_agent.initialize()
-
-    log_interval = 1000
-    checkpoint_dir = 'ckpts'
-    policy_base = 'policies'
-    os.makedirs(checkpoint_dir, exist_ok=True)
-    os.makedirs(policy_base, exist_ok=True)
-    policy_saver = PolicySaver(tf_agent.policy)
-
-    replay_buffer = tf_uniform_replay_buffer.TFUniformReplayBuffer(
-        data_spec=tf_agent.collect_data_spec,
-        batch_size=num_parallel_envs,
-        max_length=replay_buffer_capacity
-    )
-    dataset = replay_buffer.as_dataset(
-        sample_batch_size=batch_size,
-        num_steps=2,
-        single_deterministic_pass=False
-    ).prefetch(50)
-    iterator = iter(dataset)
-
-    collect_driver = DynamicStepDriver(
-        train_env,
-        tf_agent.collect_policy,
-        observers=[replay_buffer.add_batch],
-        num_steps=collect_steps_per_iteration
-    )
-
-    train_metrics = [
-        tf_metrics.NumberOfEpisodes(),
-        tf_metrics.EnvironmentSteps(),
-        tf_metrics.AverageReturnMetric(),
-        tf_metrics.AverageEpisodeLengthMetric(),
-    ]
-
-    train_checkpointer = Checkpointer(
-        ckpt_dir=checkpoint_dir,
-        max_to_keep=1,
-        agent=tf_agent,
-        policy=tf_agent.policy,
-        replay_buffer=replay_buffer,
-        global_step=global_step
-    )
-    train_checkpointer.initialize_or_restore()
-
-    warm_batches = warmup_steps // num_parallel_envs
-    for _ in range(warm_batches):
-        collect_driver.run()
-
-    vis_interval = cfg["vis_interval"]
-    if vis_interval > 0:
-        fig_vis, axes_vis = plt.subplots(1, 3, figsize=(15, 5))
-
-    @function
-    def train_step():
-        collect_driver.run()
-        experience, _ = next(iterator)
-        return tf_agent.train(experience).loss
-
-    for step in trange(1, num_iterations + 1, desc='Training'):
-        train_loss = train_step()
-        vis_env.step(sample_random_action(vis_env.action_spec()))
-        if step % log_interval == 0:
-            tqdm.write(f'step {step}: train_loss = {float(train_loss):.4f}')
-        if vis_interval > 0 and step % vis_interval == 0:
-            env_raw = vis_env._env_map.map
-            target_raw = vis_env._target_map.map
-            diff_img = vis_env._env_map.difference(vis_env._target_map)
-
-            vmin, vmax = env_raw.min(), env_raw.max()
-            axes_vis[0].clear()
-            axes_vis[0].imshow(env_raw - np.mean(env_raw), cmap='viridis')
-            axes_vis[0].set_title(
-                f'Env @ step {step} | min:{vmin:.1f}, max:{vmax:.1f}')
-
-            vmin, vmax = target_raw.min(), target_raw.max()
-            axes_vis[1].clear()
-            axes_vis[1].imshow(
-                target_raw - np.mean(target_raw), cmap='viridis')
-            axes_vis[1].set_title(f'Target | min:{vmin:.1f}, max:{vmax:.1f}')
-
-            vmin, vmax = diff_img.min(), diff_img.max()
-            axes_vis[2].clear()
-            axes_vis[2].imshow(diff_img, cmap='turbo',
-                               vmin=-max_amp/2, vmax=max_amp/2)
-            axes_vis[2].set_title(
-                f'Difference | min:{vmin:.1f}, max:{vmax:.1f}, rmse = {np.sqrt(np.sum(np.square(diff_img))):.1f}')
-
-            if plt.get_fignums():
-                fig_vis.canvas.draw()
-            plt.pause(0.001)
-        if step % eval_interval == 0:
-            avg_return = compute_avg_return(
-                eval_env, tf_agent.policy, num_eval_episodes)
-            tqdm.write(f'step={step}: avg_return={float(avg_return):.2f}')
-            train_checkpointer.save(global_step)
-            tqdm.write(f'Checkpoint saved at step {step}')
-
-    final_path = os.path.join(policy_base, 'final')
-    PolicySaver(tf_agent.policy).save(final_path)
-
-
-if __name__ == '__main__':
-    parser = argparse.ArgumentParser()
-    parser.add_argument('--config', default='config.json',
-                        help='Path to config JSON')
-    args = parser.parse_args()
-    train(config_path=args.config)
-=======
 """Entry point for configuring and launching Shape RL training."""
 
 from __future__ import annotations
@@ -352,6 +127,8 @@
         tf_mp.enable_interactive_mode()
     run(_config_from_args(argv, CONFIG))
 
+    final_path = os.path.join(policy_base, 'final')
+    PolicySaver(tf_agent.policy).save(final_path)
 
 def main(argv: Optional[Iterable[str]] = None) -> None:
     run_cli(argv)
@@ -368,5 +145,4 @@
 
 
 if __name__ == "__main__":
-    main()
->>>>>>> 191c59eb
+    main()