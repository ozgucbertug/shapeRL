import tensorflow as tf
from tf_agents.environments import tf_py_environment
from tf_agents.networks import actor_distribution_network
from tf_agents.agents.ddpg.critic_network import CriticNetwork
from tf_agents.agents.sac import sac_agent
from tf_agents.replay_buffers import tf_uniform_replay_buffer
from tf_agents.drivers.dynamic_step_driver import DynamicStepDriver
from tf_agents.policies.policy_saver import PolicySaver
from tf_agents.metrics import tf_metrics
from tf_agents.utils.common import function, Checkpointer
from tf_agents.environments import ParallelPyEnvironment

from env import SandShapingEnv
import matplotlib.pyplot as plt
import numpy as np
import argparse
from tqdm.auto import tqdm, trange

from tf_agents.system.system_multiprocessing import handle_main
import os
from matplotlib import colors
from datetime import datetime

def sample_random_action(spec):
    return np.random.uniform(low=spec.minimum,
                             high=spec.maximum).astype(np.float32)

def compute_avg_return(environment, policy, num_episodes=10):
    """Run a fixed number of episodes in `environment` using `policy`
    and return the *Python float* average return.
    """
    total_return = 0.0
    for _ in range(num_episodes):
        time_step = environment.reset()
        episode_return = 0.0
        while not time_step.is_last():
            action = policy.action(time_step).action
            time_step = environment.step(action)
            # Cast to float to detach from TF / NumPy
            episode_return += float(time_step.reward)
        total_return += episode_return
    return total_return / num_episodes

def train(vis_interval=50, num_parallel_envs=8, log_interval=100):
    # Hyperparameters
    num_iterations = 200000
    collect_steps_per_iteration = 5
    replay_buffer_capacity = 2048
    batch_size = 32
    learning_rate = 3e-4
    gamma = 0.99
    eval_interval = 20000
    num_eval_episodes = 5
    warmup_batches = batch_size // num_parallel_envs



    def make_env():
        return SandShapingEnv()
    train_py_env = ParallelPyEnvironment([make_env for _ in range(num_parallel_envs)])
    eval_py_env  = SandShapingEnv()

    vis_env = SandShapingEnv()
    max_amp = vis_env._amplitude_range[1]

    train_env = tf_py_environment.TFPyEnvironment(train_py_env)
    eval_env = tf_py_environment.TFPyEnvironment(eval_py_env)

    # Network architecture
    conv_layer_params = ((32, 3, 2), (64, 3, 2))
    fc_layer_params = (256, 128)

    observation_spec = train_env.observation_spec()
    action_spec = train_env.action_spec()
    actor_net = actor_distribution_network.ActorDistributionNetwork(
        input_tensor_spec=observation_spec, 
        output_tensor_spec=action_spec,
        conv_layer_params=conv_layer_params,
        fc_layer_params=fc_layer_params
    )
    critic_net = CriticNetwork(
        input_tensor_spec=(observation_spec, action_spec),
        observation_conv_layer_params=conv_layer_params,
        action_fc_layer_params=None,
        joint_fc_layer_params=fc_layer_params,
        name='critic_network'
    )

    global_step = tf.compat.v1.train.get_or_create_global_step()
    tf_agent = sac_agent.SacAgent(
        time_step_spec=train_env.time_step_spec(),
        action_spec=action_spec,
        actor_network=actor_net,
        critic_network=critic_net,
        actor_optimizer=tf.keras.optimizers.legacy.Adam(learning_rate),
        critic_optimizer=tf.keras.optimizers.legacy.Adam(learning_rate),
        alpha_optimizer=tf.keras.optimizers.legacy.Adam(learning_rate),
        target_update_tau=0.005,
        target_update_period=1,
        td_errors_loss_fn=tf.math.squared_difference,
        gamma=gamma,
        reward_scale_factor=1.0,
        train_step_counter=global_step
    )
    tf_agent.initialize()

    checkpoint_dir = 'ckpts'
    policy_base    = 'policies'
    os.makedirs(checkpoint_dir, exist_ok=True)
    os.makedirs(policy_base, exist_ok=True)
    policy_saver = PolicySaver(tf_agent.policy)
    # ---- logging setup ----
    log_root = 'logs'
    os.makedirs(log_root, exist_ok=True)
    logdir = os.path.join(log_root, datetime.now().strftime('%Y%m%d-%H%M%S'))
    summary_writer = tf.summary.create_file_writer(logdir)
    summary_writer.set_as_default()

    train_loss_hist = []
    eval_return_hist = []

    replay_buffer = tf_uniform_replay_buffer.TFUniformReplayBuffer(
        data_spec=tf_agent.collect_data_spec,
        batch_size=num_parallel_envs,
        max_length=replay_buffer_capacity
    )
    dataset = replay_buffer.as_dataset(
        sample_batch_size=batch_size,
        num_steps=2,
        single_deterministic_pass=False
    ).prefetch(2)
    iterator = iter(dataset)

    train_metrics = [
        tf_metrics.NumberOfEpisodes(),                 # no batch_size arg
        tf_metrics.EnvironmentSteps(),
        tf_metrics.AverageReturnMetric(batch_size=num_parallel_envs),
        tf_metrics.AverageEpisodeLengthMetric(batch_size=num_parallel_envs),
    ]

    collect_driver = DynamicStepDriver(
        train_env,
        tf_agent.collect_policy,
        observers=[replay_buffer.add_batch] + train_metrics,
        num_steps=collect_steps_per_iteration
    )

    train_checkpointer = Checkpointer(
        ckpt_dir=checkpoint_dir,
        max_to_keep=1,
        agent=tf_agent,
        policy=tf_agent.policy,
        replay_buffer=replay_buffer,
        global_step=global_step
    )
    train_checkpointer.initialize_or_restore()

    for _ in range(warmup_batches):
        collect_driver.run()

    if vis_interval > 0:
        fig_vis, axes_vis = plt.subplots(2, 3, figsize=(12, 9))
        cbars = [None] * 6  # one colorbar placeholder per subplot

    @function
    def train_step():
        collect_driver.run()
        experience, _ = next(iterator)
        return tf_agent.train(experience)

    for step in trange(1, num_iterations + 1, desc='Training'):
        train_info = train_step()
        train_loss = train_info.loss
        vis_env.step(sample_random_action(vis_env.action_spec()))
        if step % log_interval == 0:
            loss_val = float(train_loss)
            tqdm.write(f'step {step}: train_loss = {loss_val:.4f}')
            train_loss_hist.append((step, loss_val))
            tf.summary.scalar('train/loss', loss_val, step=step)
            # Log SAC internals
<<<<<<< HEAD
            tf.summary.scalar('train/critic_loss', train_info.critic_loss, step=step)
            tf.summary.scalar('train/actor_loss',  train_info.actor_loss,  step=step)
            tf.summary.scalar('train/alpha_loss',  train_info.alpha_loss,  step=step)
=======
            tf.summary.scalar('train/critic_loss', train_info.extra.critic_loss, step=step)
            tf.summary.scalar('train/actor_loss',  train_info.extra.actor_loss,  step=step)
            tf.summary.scalar('train/alpha_loss',  train_info.extra.alpha_loss,  step=step)
>>>>>>> 60c6bca2
            # Log replay buffer occupancy
            tf.summary.scalar('replay/size', replay_buffer.num_frames(), step=step)
            for m in train_metrics:
                tf.summary.scalar(f'train/{m.name}', m.result(), step=step)
                m.reset()
        if vis_interval > 0 and step % vis_interval == 0:
            # Compute maps and observation
            h = vis_env._env_map.map
            t = vis_env._target_map.map
            diff = vis_env._env_map.difference(vis_env._target_map)
            obs = vis_env._build_observation(diff, h, t)

            # Prepare limits and norms
            hmin, hmax = h.min(), h.max()
            tmin, tmax = t.min(), t.max()
            dlim = max_amp / 2
            norm_diff = colors.TwoSlopeNorm(vcenter=0, vmin=-dlim, vmax=dlim)

            # First row: raw maps
            # Diff raw (col 0)
            ax0 = axes_vis[0, 0]; ax0.clear()
            im0 = ax0.imshow(diff, cmap='turbo', norm=norm_diff)
            ax0.set_title(f'Diff raw\nmin:{diff.min():.1f}, max:{diff.max():.1f}, rmse={np.sqrt(np.sum(diff**2)):.1f}')

            # Env height raw (col 1)
            ax1 = axes_vis[0, 1]; ax1.clear()
            im1 = ax1.imshow(h, cmap='viridis')
            ax1.set_title(f'Env height @ step {step}\nmin:{hmin:.1f}, max:{hmax:.1f}')

            # Target height raw (col 2)
            ax2 = axes_vis[0, 2]; ax2.clear()
            im2 = ax2.imshow(t, cmap='viridis')
            ax2.set_title(f'Target height\nmin:{tmin:.1f}, max:{tmax:.1f}')

            # Second row: observation channels
            # Difference channel
            ax = axes_vis[1, 0]; ax.clear()
            im3 = ax.imshow(obs[..., 0], cmap='turbo')
            ax.set_title(f'Difference channel\n(step {step})')

            # Current height channel
            ax = axes_vis[1, 1]; ax.clear()
            im4 = ax.imshow(obs[..., 1], cmap='viridis')
            ax.set_title(f'Current height channel\n(step {step})')

            # Target height channel
            ax = axes_vis[1, 2]; ax.clear()
            im5 = ax.imshow(obs[..., 2], cmap='viridis')
            ax.set_title(f'Target height channel\n(step {step})')

            # Create or update one colorbar per subplot (avoid duplicates)
            for idx, (ax, im) in enumerate(zip(axes_vis.flat, [im0, im1, im2, im3, im4, im5])):
                if cbars[idx] is None:
                    cbars[idx] = fig_vis.colorbar(im, ax=ax, fraction=0.046, pad=0.04)
                else:
                    cbars[idx].mappable = im
                    cbars[idx].update_normal(im)
            fig_vis.tight_layout()

            # Log map images for visual debugging
            tf.summary.image('maps/diff',   diff[np.newaxis, ..., np.newaxis], step=step)
            tf.summary.image('maps/env',    h  [np.newaxis, ..., np.newaxis], step=step)
            tf.summary.image('maps/target', t  [np.newaxis, ..., np.newaxis], step=step)

            if plt.get_fignums():
                fig_vis.canvas.draw()
            plt.pause(0.001)
        if step % eval_interval == 0:
            avg_return = compute_avg_return(eval_env, tf_agent.policy, num_eval_episodes)
            tqdm.write(f'step={step}: avg_return={float(avg_return):.2f}')
            eval_return_hist.append((step, float(avg_return)))
            tf.summary.scalar('eval/avg_return', avg_return, step=step)
            train_checkpointer.save(global_step)
            tqdm.write(f'Checkpoint saved at step {step}')

    # ---- save & plot logged metrics ----
    metrics_path = os.path.join(logdir, 'metrics.npz')
    np.savez(metrics_path,
             steps_loss=np.array([s for s, _ in train_loss_hist]),
             loss=np.array([v for _, v in train_loss_hist]),
             steps_eval=np.array([s for s, _ in eval_return_hist]),
             avg_return=np.array([v for _, v in eval_return_hist]))

    if train_loss_hist and eval_return_hist:
        fig, ax1 = plt.subplots(figsize=(8, 5))
        steps_loss = [s for s, _ in train_loss_hist]
        loss_vals = [v for _, v in train_loss_hist]
        ax1.plot(steps_loss, loss_vals, label='Train loss')
        ax1.set_xlabel('Environment steps')
        ax1.set_ylabel('Train loss')

        ax2 = ax1.twinx()
        steps_eval = [s for s, _ in eval_return_hist]
        ret_vals = [v for _, v in eval_return_hist]
        ax2.plot(steps_eval, ret_vals, linestyle='--', label='Avg return')
        ax2.set_ylabel('Average return')

        lines1, labels1 = ax1.get_legend_handles_labels()
        lines2, labels2 = ax2.get_legend_handles_labels()
        ax1.legend(lines1 + lines2, labels1 + labels2)
        fig.tight_layout()
        fig.savefig(os.path.join(logdir, 'metrics.png'))
        plt.close(fig)

    final_path = os.path.join(policy_base, 'final')
    PolicySaver(tf_agent.policy).save(final_path)


# Main entry point for multiprocessing
def main(_argv=None):
    parser = argparse.ArgumentParser()
    parser.add_argument('--vis_interval', type=int, default=100,
                        help='Visualization interval')
    parser.add_argument('--num_envs', type=int, default=6,
                        help='Number of parallel environments for training')
    parser.add_argument('--log_interval', type=int, default=100,
                        help='Logging interval in environment steps')
    args = parser.parse_args()
    train(vis_interval=args.vis_interval,
          num_parallel_envs=args.num_envs,
          log_interval=args.log_interval)

if __name__ == '__main__':
    handle_main(main)<|MERGE_RESOLUTION|>--- conflicted
+++ resolved
@@ -178,15 +178,9 @@
             train_loss_hist.append((step, loss_val))
             tf.summary.scalar('train/loss', loss_val, step=step)
             # Log SAC internals
-<<<<<<< HEAD
-            tf.summary.scalar('train/critic_loss', train_info.critic_loss, step=step)
-            tf.summary.scalar('train/actor_loss',  train_info.actor_loss,  step=step)
-            tf.summary.scalar('train/alpha_loss',  train_info.alpha_loss,  step=step)
-=======
             tf.summary.scalar('train/critic_loss', train_info.extra.critic_loss, step=step)
             tf.summary.scalar('train/actor_loss',  train_info.extra.actor_loss,  step=step)
             tf.summary.scalar('train/alpha_loss',  train_info.extra.alpha_loss,  step=step)
->>>>>>> 60c6bca2
             # Log replay buffer occupancy
             tf.summary.scalar('replay/size', replay_buffer.num_frames(), step=step)
             for m in train_metrics:
